/*
 * This file is part of RedstoneLamp.
 *
 * RedstoneLamp is free software: you can redistribute it and/or modify
 * it under the terms of the GNU Lesser General Public License as published by
 * the Free Software Foundation, either version 3 of the License, or
 * (at your option) any later version.
 *
 * RedstoneLamp is distributed in the hope that it will be useful,
 * but WITHOUT ANY WARRANTY; without even the implied warranty of
 * MERCHANTABILITY or FITNESS FOR A PARTICULAR PURPOSE.  See the
 * GNU Lesser General Public License for more details.
 *
 * You should have received a copy of the GNU Lesser General Public License
 * along with RedstoneLamp.  If not, see <http://www.gnu.org/licenses/>.
 */
package net.redstonelamp.metadata;


import net.redstonelamp.nio.BinaryBuffer;

import java.nio.ByteOrder;
import java.util.*;
import java.util.concurrent.ConcurrentHashMap;
import java.util.concurrent.ConcurrentMap;

/**
 * Represents a Dictionary of MetadataElements.
 * This code is based off of the code here: https://github.com/NiclasOlofsson/MiNET/tree/master/src/MiNET/MiNET/Utils
 *
 * @author RedstoneLamp team
 */
@SuppressWarnings("SuspiciousMethodCalls")
public class MetadataDictionary extends Dictionary<Byte, MetadataElement>{
    private static Map<Byte, Class<? extends MetadataElement>> elements;
    private ConcurrentMap<Byte, MetadataElement> entries = new ConcurrentHashMap<>();

    public static void init(){
        elements = new HashMap<>();
        elements.put((byte) 0, MetadataByte.class);
        elements.put((byte) 1, MetadataShort.class);
        elements.put((byte) 2, MetadataInt.class);
        elements.put((byte) 4, MetadataString.class);
        elements.put((byte) 8, MetadataLong.class);
    }

    @Override
    public int size(){
        return entries.size();
    }

    @Override
    public boolean isEmpty(){
        return entries.isEmpty();
    }

    @Override
    public Enumeration<Byte> keys(){
        List<Byte> list = new ArrayList<>(entries.size());
        list.addAll(entries.keySet());
        return new MetadataEnumeration<>(list);
    }

    @Override
    public Enumeration<MetadataElement> elements(){
        List<MetadataElement> list = new ArrayList<>(entries.size());
        list.addAll(entries.values());
        return new MetadataEnumeration<>(list);
    }

    @Override
    public MetadataElement get(Object key){
        return entries.get(key);
    }

    @Override
    public MetadataElement put(Byte key, MetadataElement value){
        return entries.put(key, value);
    }

    @Override
    public MetadataElement remove(Object key){
        return entries.remove(key);
    }

    public void fromBytes(byte[] bytes){
        BinaryBuffer bb = BinaryBuffer.wrapBytes(bytes, ByteOrder.LITTLE_ENDIAN);
        while(true){
            byte b = bb.getByte();
            if(b == -127){
                break;
            }

            byte type = (byte) ((b & 0xE0) >> 5);
            byte index = (byte) (b & 0x1F);

            MetadataElement element = index == 17 ? new MetadataLong(0) : getElementByType(type);
            element.fromBytes(bb);
            element.setIndex(index);

            entries.put(index, element);
        }
    }

    private MetadataElement getElementByType(byte type){
        if(elements.containsKey(type)){
            try{
                return elements.get(type).newInstance();
            }catch(InstantiationException | IllegalAccessException e){
                e.printStackTrace();
            }
        }
        throw new IllegalArgumentException();
    }

    public byte[] toBytes(){
        BinaryBuffer bb = BinaryBuffer.newInstance(getLength() + 1, ByteOrder.LITTLE_ENDIAN);
        for(Byte key : entries.keySet()){
            MetadataElement element = entries.get(key);
            element.toBytes(bb, key);
        }
        bb.putByte((byte) 0x7f);
        return bb.toArray();
    }

<<<<<<< HEAD
    public static class MetadataEnumeration<T> implements Enumeration<T>{
        private List<T> list;
=======
    public int getLength() {
        final int[] len = {entries.keySet().size()};
        entries.values().forEach(e -> {
            len[0] = len[0] + e.getLength();
        });
        return len[0];
    }

    public static class MetadataEnumeration implements Enumeration {
        private List list;
>>>>>>> 20b9d453
        private int position = 0;

        public MetadataEnumeration(List<T> elements){
            list = elements;
        }

        public MetadataEnumeration(T[] elements){
            list = new ArrayList<>();
            Collections.addAll(list, elements);
        }

        @Override
        public boolean hasMoreElements(){
            return position < list.size();
        }

        @Override
        public T nextElement(){
            return list.get(position++);
        }
    }
}<|MERGE_RESOLUTION|>--- conflicted
+++ resolved
@@ -123,10 +123,6 @@
         return bb.toArray();
     }
 
-<<<<<<< HEAD
-    public static class MetadataEnumeration<T> implements Enumeration<T>{
-        private List<T> list;
-=======
     public int getLength() {
         final int[] len = {entries.keySet().size()};
         entries.values().forEach(e -> {
@@ -135,9 +131,8 @@
         return len[0];
     }
 
-    public static class MetadataEnumeration implements Enumeration {
-        private List list;
->>>>>>> 20b9d453
+    public static class MetadataEnumeration<T> implements Enumeration<T>{
+        private List<T> list;
         private int position = 0;
 
         public MetadataEnumeration(List<T> elements){
