/*
 * This file is part of RedstoneLamp.
 *
 * RedstoneLamp is free software: you can redistribute it and/or modify
 * it under the terms of the GNU Lesser General Public License as published by
 * the Free Software Foundation, either version 3 of the License, or
 * (at your option) any later version.
 *
 * RedstoneLamp is distributed in the hope that it will be useful,
 * but WITHOUT ANY WARRANTY; without even the implied warranty of
 * MERCHANTABILITY or FITNESS FOR A PARTICULAR PURPOSE.  See the
 * GNU Lesser General Public License for more details.
 *
 * You should have received a copy of the GNU Lesser General Public License
 * along with RedstoneLamp.  If not, see <http://www.gnu.org/licenses/>.
 */
package net.redstonelamp.metadata;

import net.redstonelamp.nio.BinaryBuffer;

/**
 * An element implementation of a long
 * This code is based off of the code here: https://github.com/NiclasOlofsson/MiNET/tree/master/src/MiNET/MiNET/Utils
 *
 * @author RedstoneLamp Team
 */
public class MetadataLong extends MetadataElement{
    private long l;

    public MetadataLong(){
    }

    public MetadataLong(long l){
        this.l = l;
    }

    @Override
    public void fromBytes(BinaryBuffer bb){
        l = bb.getLong();
    }

    @Override
    public void toBytes(BinaryBuffer bb, int index){
        bb.putByte(getKey((byte) index));
        bb.putLong(l);
    }

    @Override
<<<<<<< HEAD
    public byte getIdentifier(){
        return 7;
=======
    public byte getIdentifier() {
        return 8;
    }

    @Override
    public int getLength() {
        return 8;
>>>>>>> 20b9d453
    }
}<|MERGE_RESOLUTION|>--- conflicted
+++ resolved
@@ -44,12 +44,7 @@
         bb.putByte(getKey((byte) index));
         bb.putLong(l);
     }
-
-    @Override
-<<<<<<< HEAD
-    public byte getIdentifier(){
-        return 7;
-=======
+    
     public byte getIdentifier() {
         return 8;
     }
@@ -57,6 +52,5 @@
     @Override
     public int getLength() {
         return 8;
->>>>>>> 20b9d453
     }
 }