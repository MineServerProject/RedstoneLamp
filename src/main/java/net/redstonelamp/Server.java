/*
 * This file is part of RedstoneLamp.
 *
 * RedstoneLamp is free software: you can redistribute it and/or modify
 * it under the terms of the GNU Lesser General Public License as published by
 * the Free Software Foundation, either version 3 of the License, or
 * (at your option) any later version.
 *
 * RedstoneLamp is distributed in the hope that it will be useful,
 * but WITHOUT ANY WARRANTY; without even the implied warranty of
 * MERCHANTABILITY or FITNESS FOR A PARTICULAR PURPOSE.  See the
 * GNU Lesser General Public License for more details.
 *
 * You should have received a copy of the GNU Lesser General Public License
 * along with RedstoneLamp.  If not, see <http://www.gnu.org/licenses/>.
 */
package net.redstonelamp;

import net.redstonelamp.config.ServerConfig;
import net.redstonelamp.config.YamlConfig;
import net.redstonelamp.level.LevelManager;
import net.redstonelamp.network.NetworkManager;
import net.redstonelamp.network.Protocol;
import net.redstonelamp.network.pc.PCProtocol;
import net.redstonelamp.network.pe.PEProtocol;
import net.redstonelamp.plugin.PluginSystem;
import net.redstonelamp.request.LoginRequest;
import net.redstonelamp.response.Response;
import net.redstonelamp.ticker.RedstoneTicker;
import net.redstonelamp.ui.Logger;

import java.net.SocketAddress;
import java.util.ArrayList;
import java.util.List;
import java.util.concurrent.CopyOnWriteArrayList;

/**
 * The base RedstoneLamp server, which handles the ticker.
 *
 * @author RedstoneLamp Team
 */
public class Server implements Runnable{
    private final List<Runnable> shutdownTasks = new ArrayList<>(); //List of tasks to be run on shutdown
    private final Logger logger;
    private final ServerConfig config;
    private final YamlConfig yamlConfig;
    private final RedstoneTicker ticker;
    private final NetworkManager network;
    private final List<Player> players = new CopyOnWriteArrayList<>();
    private final PluginSystem pluginSystem;

    private String motd;
    private int maxPlayers;
    private LevelManager levelManager;
    private int nextEntityID = 1;

    /**
     * Package-private constructor used by the RedstoneLamp run class
     *
     * @param logger The server's logger
     * @param config The server's configuration
     * @param serverYamlConfig The server's YAML configuration
     */
    Server(Logger logger, ServerConfig config, YamlConfig serverYamlConfig){
        ticker = new RedstoneTicker(this, 50);
        this.logger = logger;
        this.config = config;
        yamlConfig = serverYamlConfig;
        network = new NetworkManager(this);
        loadProperties(config);
        logger.info(RedstoneLamp.getSoftwareVersionString() + " is licensed under the Lesser GNU General Public License version 3");

        network.registerProtocol(new PEProtocol(network));
        network.registerProtocol(new PCProtocol(network));
        network.setName(motd);

        pluginSystem = new PluginSystem();
        /*pluginSystem.init(this, new Logger(new Log4j2ConsoleOut("PluginSystem")));
        pluginSystem.loadPlugins();
        pluginSystem.enablePlugins();*/

        levelManager = new LevelManager(this);
        //levelManager.init();

        //addShutdownTask(pluginSystem::disablePlugins);

        Runtime.getRuntime().addShutdownHook(new ShutdownTaskExecuter(this));
    }

    private void loadProperties(ServerConfig config){
        maxPlayers = config.getInt("max-players");
        motd = config.getString("motd");
    }

    @Override
    public void run(){
        logger.info(RedstoneLamp.SOFTWARE + " is now running.");
        ticker.start();
    }

    /**
     * Add a <code>Runnable</code> to be ran when the server begins to shutdown. This method is thread-safe.
     *
     * @param r The <code>Runnable</code> to be ran when the server stops.
     */
    public synchronized void addShutdownTask(Runnable r){
        synchronized(shutdownTasks){
            shutdownTasks.add(r);
        }
    }

    /**
     * INTERNAL METHOD
     *
     * @param address
     * @param protocol
     * @param loginRequest
     * @return
     */
    public Player openSession(SocketAddress address, Protocol protocol, LoginRequest loginRequest){
        logger.debug("Opened Session: " + address.toString());
        Player player = new Player(protocol, address);
        players.add(player);
        network.setName(motd); //Update the amount of players online
        return player;
    }

    /**
     * INTERNAL METHOD!
     *
     * @param player
     */
    public void closeSession(Player player){
        logger.debug("Closed Session: " + player.getAddress().toString());
        players.remove(player);
        network.setName(motd); //Update the amount of players online
    }

    /**
     * Broadcasts a response to ALL players on the server. Please use API methods if
     * available.
     *
     * @param r The Request to be broadcasted
     */
    public void broadcastResponse(Response r){
        for(Player player : players){
            player.sendResponse(r);
        }
    }

    public void broadcastMessage(String message){
        for(Player player : players){
            player.sendMessage(message);
        }
    }

    //All Setter/Getter methods BELOW here.

    /**
     * Get a Player by their address. Be warned as with different protocols there could be
     * two players playing from the same address.
     *
     * @param address The SocketAddress where the player is connecting from
     * @return The Player, if found, null if not
     */
    public Player getPlayer(SocketAddress address){
        for(Player player : players){
            if(player.getAddress().toString().equals(address.toString())){
                return player;
            }
        }
        return null;
    }

    /**
     * Retrieve the server's logger.
     *
     * @return The <code>Logger</code> instance the server uses.
     */
    public Logger getLogger(){
        return logger;
    }

    public RedstoneTicker getTicker(){
        return ticker;
    }

    public List<Player> getPlayers(){
        return players;
    }

    public int getMaxPlayers(){
        return maxPlayers;
    }

    public ServerConfig getConfig(){
        return config;
    }

    public LevelManager getLevelManager(){
        return levelManager;
    }

    public PluginSystem getPluginSystem(){
        return pluginSystem;
    }

    protected int getNextEntityID(){
        return nextEntityID++;
    }

<<<<<<< HEAD
    public YamlConfig getYamlConfig() {
        return yamlConfig;
    }

    private static class ShutdownTaskExecuter extends Thread {
=======
    private static class ShutdownTaskExecuter extends Thread{
>>>>>>> e8f81bf5
        private final Server server;

        public ShutdownTaskExecuter(Server server){
            this.server = server;
        }

        @Override
        public void run(){
            server.shutdownTasks.forEach(Runnable::run);
        }
    }
}<|MERGE_RESOLUTION|>--- conflicted
+++ resolved
@@ -75,14 +75,14 @@
         network.setName(motd);
 
         pluginSystem = new PluginSystem();
-        /*pluginSystem.init(this, new Logger(new Log4j2ConsoleOut("PluginSystem")));
+        pluginSystem.init(this, new Logger(new Log4j2ConsoleOut("PluginSystem")));
         pluginSystem.loadPlugins();
-        pluginSystem.enablePlugins();*/
+        pluginSystem.enablePlugins();
 
         levelManager = new LevelManager(this);
-        //levelManager.init();
-
-        //addShutdownTask(pluginSystem::disablePlugins);
+        levelManager.init();
+
+        addShutdownTask(pluginSystem::disablePlugins);
 
         Runtime.getRuntime().addShutdownHook(new ShutdownTaskExecuter(this));
     }
@@ -209,15 +209,11 @@
         return nextEntityID++;
     }
 
-<<<<<<< HEAD
     public YamlConfig getYamlConfig() {
         return yamlConfig;
     }
 
-    private static class ShutdownTaskExecuter extends Thread {
-=======
     private static class ShutdownTaskExecuter extends Thread{
->>>>>>> e8f81bf5
         private final Server server;
 
         public ShutdownTaskExecuter(Server server){
