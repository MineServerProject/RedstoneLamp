/*
 * This file is part of RedstoneLamp.
 *
 * RedstoneLamp is free software: you can redistribute it and/or modify
 * it under the terms of the GNU Lesser General Public License as published by
 * the Free Software Foundation, either version 3 of the License, or
 * (at your option) any later version.
 *
 * RedstoneLamp is distributed in the hope that it will be useful,
 * but WITHOUT ANY WARRANTY; without even the implied warranty of
 * MERCHANTABILITY or FITNESS FOR A PARTICULAR PURPOSE.  See the
 * GNU Lesser General Public License for more details.
 *
 * You should have received a copy of the GNU Lesser General Public License
 * along with RedstoneLamp.  If not, see <http://www.gnu.org/licenses/>.
 */
package net.redstonelamp.entity;

import net.redstonelamp.Player;
import net.redstonelamp.metadata.*;
import net.redstonelamp.response.AddPlayerResponse;
import net.redstonelamp.response.RemovePlayerResponse;

import java.util.Arrays;

/**
 * An entity implementation of a Player. This is the Player's
 * parent class.
 *
 * @author RedstoneLamp Team
 */
public abstract class PlayerEntity extends Entity{

    @Override
<<<<<<< HEAD
    protected void initEntity(){
=======
    protected void initEntity() {

>>>>>>> 20b9d453
        MetadataDictionary data = new MetadataDictionary();
        data.put((byte) 0, new MetadataByte((byte) 0)); //TODO: Is player on fire
        data.put((byte) 1, new MetadataShort((short) 300)); //Air
        data.put((byte) 2, new MetadataString(getNametag()));
        data.put((byte) 3, new MetadataByte((byte) 1)); //Hide nametag (1: false, 0: true)
        data.put((byte) 4, new MetadataByte((byte) 0)); //silent
        data.put((byte) 7, new MetadataInt(0)); //Potion color
        data.put((byte) 8, new MetadataByte((byte) 0)); //Potion ambient
        data.put((byte) 15, new MetadataByte((byte) 0)); //No ai
        data.put((byte) 16, new MetadataByte((byte) 0)); //Player flags
        data.put((byte) 17, new MetadataLong((byte) 0));
        setMetadata(data);

        /*
        EntityMetadata em = new EntityMetadata();
        em.set((byte) 0, Arrays.asList((Object) EntityMetadata.DataType.DATA_TYPE_BYTE, (byte) 0)); //Is player on fire
        em.set((byte) 1, Arrays.asList((Object) EntityMetadata.DataType.DATA_TYPE_SHORT, (short) 300)); //Strange Air thing
        em.set((byte) 2, Arrays.asList((Object) EntityMetadata.DataType.DATA_TYPE_STRING, getNametag())); //nametag
        em.set((byte) 3, Arrays.asList((Object) EntityMetadata.DataType.DATA_TYPE_BYTE, (byte) 1)); //Hide nametag?
        em.set((byte) 4, Arrays.asList((Object) EntityMetadata.DataType.DATA_TYPE_BYTE, (byte) 0)); //silent thing
        em.set((byte) 7, Arrays.asList((Object) EntityMetadata.DataType.DATA_TYPE_INT, 0)); //Potion color
        em.set((byte) 8, Arrays.asList((Object) EntityMetadata.DataType.DATA_TYPE_BYTE, (byte) 0)); //Potion ambient
        em.set((byte) 15, Arrays.asList((Object) EntityMetadata.DataType.DATA_TYPE_BYTE, (byte) 0)); //No ai
        em.set((byte) 16, Arrays.asList((Object) EntityMetadata.DataType.DATA_TYPE_BYTE, (byte) 0)); //Player flags
        em.set((byte) 17, Arrays.asList((Object) EntityMetadata.DataType.DATA_TYPE_LONG, (long) 0));
        setMetadata(em);
        */
        super.initEntity();
    }

    @Override
    public void spawnTo(Player player){
        if(player != this){
            if(this instanceof Player){
                Player me = (Player) this;
                player.getProtocol().sendImmediateResponse(new AddPlayerResponse(me), player);
            }
        }
    }

    @Override
    public void despawnFrom(Player player){
        if(player != this){
            if(this instanceof Player){
                Player me = (Player) this;
                player.getProtocol().sendImmediateResponse(new RemovePlayerResponse(me), player);
            }
        }
    }
}<|MERGE_RESOLUTION|>--- conflicted
+++ resolved
@@ -32,12 +32,7 @@
 public abstract class PlayerEntity extends Entity{
 
     @Override
-<<<<<<< HEAD
     protected void initEntity(){
-=======
-    protected void initEntity() {
-
->>>>>>> 20b9d453
         MetadataDictionary data = new MetadataDictionary();
         data.put((byte) 0, new MetadataByte((byte) 0)); //TODO: Is player on fire
         data.put((byte) 1, new MetadataShort((short) 300)); //Air
