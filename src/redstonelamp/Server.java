--- conflicted
+++ resolved
@@ -1,396 +1,393 @@
-package redstonelamp;
-
-import redstonelamp.cmd.CommandManager;
-import redstonelamp.event.Event;
-import redstonelamp.event.EventManager;
-import redstonelamp.event.Listener;
-import redstonelamp.event.player.PlayerJoinEvent;
-import redstonelamp.event.player.PlayerQuitEvent;
-import redstonelamp.event.server.ServerStopEvent;
-import redstonelamp.event.server.ServerTickEvent;
-import redstonelamp.io.playerdata.GenericPlayerDatabase;
-import redstonelamp.io.playerdata.PlayerDatabase;
-import redstonelamp.item.Item;
-import redstonelamp.level.Level;
-import redstonelamp.level.provider.FakeLevelProvider;
-import redstonelamp.network.JRakLibInterface;
-import redstonelamp.network.Network;
-import redstonelamp.network.pc.PCInterface;
-import redstonelamp.network.pc.ServerIcon;
-import redstonelamp.plugin.PluginManager;
-import redstonelamp.utils.MainLogger;
-import redstonelamp.utils.TextFormat;
-
-import java.io.BufferedReader;
-import java.io.File;
-import java.io.IOException;
-import java.io.InputStreamReader;
-import java.time.Instant;
-import java.util.List;
-import java.util.Properties;
-import java.util.concurrent.CopyOnWriteArrayList;
-
-public class Server implements Runnable {
-    private boolean debugMode = false;
-    private String motd;
-    private ServerIcon icon;
-    private int maxPlayers;
-
-    private MainLogger logger;
-    private Properties properties;
-
-    private boolean running = false;
-
-    private String bindInterface;
-    private int bindPort;
-
-    private List<Player> players = new CopyOnWriteArrayList();
-    private Network network;
-    private Level mainLevel;
-    private PlayerDatabase playerDatabase;
-    private BufferedReader cli;
-    
-    private PluginManager pluginManager;
-    private EventManager eventManager;
-    private CommandManager commandManager;
-    private boolean shuttingDown = false;
-
-    private int nextEntityID = 0;
-    private File playerDatbaseLocation;
-
-    public Server(Properties properties, MainLogger logger){
-    	eventManager = new EventManager();
-    	commandManager = new CommandManager();
-        this.logger = logger;
-        this.properties = properties;
-        bindInterface = properties.getProperty("server-ip", "0.0.0.0");
-        bindPort = Integer.parseInt(properties.getProperty("mcpe-port", "19132"));
-        motd = properties.getProperty("motd", "A Minecraft Server");
-        File ficon = new File("server-icon.png");
-        if(ficon.exists())
-        	icon = new ServerIcon(ficon);
-        else
-            icon = new ServerIcon(new File("logo.png"));
-        	//icon = new ServerIcon(new File(this.getClass().getResource("server-icon.png").getFile()));
-        maxPlayers = Integer.parseInt(properties.getProperty("max-players", "20"));
-        
-        
-
-        logger.info("This server is running " + RedstoneLamp.SOFTWARE + " version " + RedstoneLamp.VERSION + " \"" + RedstoneLamp.CODENAME + "\" (API " + RedstoneLamp.API_VERSION + ")");
-        logger.info(RedstoneLamp.SOFTWARE + " is distributed under the " + RedstoneLamp.LICENSE);
-
-        mainLevel = new Level(this);
-        if(mainLevel.getProvider() instanceof FakeLevelProvider){
-            logger.warning("This server is using a FakeLevelProvider, world changes and spawn positions are not saved.");
-        }
-        Item.init();
-        logger.debug("Items initialized ("+Item.getCreativeItems().size()+" creative items)");
-
-        try {
-            playerDatbaseLocation = new File("players.dat");
-            playerDatabase = new GenericPlayerDatabase();
-            if(!playerDatbaseLocation.exists()){
-                playerDatbaseLocation.createNewFile();
-            } else {
-                playerDatabase.loadFromFile(getPlayerDatbaseLocation());
-            }
-        } catch (IOException e) {
-            logger.error("FAILED TO LOAD PLAYER DATABASE!!! java.io.IOException: "+e.getMessage());
-            e.printStackTrace();
-            System.exit(1);
-        }
-
-        network = new Network(this);
-        network.registerInterface(new JRakLibInterface(this));
-        network.registerInterface(new PCInterface(this));
-        network.setName(motd);
-
-        RedstoneLamp.setServerInstance(this);
-        pluginManager = new PluginManager();
-
-        pluginManager.getPluginLoader().loadPlugins();
-        pluginManager.getPluginLoader().enablePlugins();
-        RedstoneLamp.registerDefaultCommands();
-
-        eventManager.registerEvents(new InternalListener(this));
-
-        logger.info("Done! Type \"help\" for help.");
-        cli = new BufferedReader(new InputStreamReader(System.in));
-        
-        running = true;
-        run();
-    }
-
-    @Override
-    public void run(){
-        while(running){
-            long start = Instant.now().toEpochMilli();
-            tick();
-            long diff = Instant.now().toEpochMilli() - start;
-            if(diff < 50){
-                long until = Instant.now().toEpochMilli() + (50 - diff);
-                while(true) {
-                    if (Instant.now().toEpochMilli() >= until) {
-                        break;
-                    }
-                }
-            } else {
-                logger.warning(diff+">50 Did the system time change, or is the server overloaded?");
-            }
-        }
-    }
-
-    /**
-     * Executes a server tick.
-     */
-    private void tick() {
-        try {
-            network.tick();
-            mainLevel.tick();
-            getEventManager().getEventExecutor().execute(new ServerTickEvent());
-            RedstoneLamp.getAsync().execute(() -> {
-                String line = null;
-                try {
-                    if (cli.ready()) {
-                        line = cli.readLine();
-                        if (line != null)
-                            RedstoneLamp.getServerInstance().getCommandManager().getCommandExecutor().executeCommand(line, RedstoneLamp.getServerInstance());
-                    }
-                } catch (IOException e) {}
-            });
-        } catch(Exception e){
-            logger.warning("Exception in tick: "+e.getMessage());
-            e.printStackTrace(System.err);
-        }
-    }
-
-    /**
-     * Adds a player to the server
-     * 
-     * @param Player
-     */
-    public void addPlayer(Player player){
-        synchronized (players){
-            players.add(player);
-            getEventManager().getEventExecutor().execute(new PlayerJoinEvent(player));
-        }
-    }
-
-    /**
-     * Gets a player from the server
-     * 
-     * @param String
-     * @return Player
-     */
-    public Player getPlayer(String identifier){
-        synchronized (players){
-            for(Player player : players){
-                if(player.getIdentifier().equals(identifier)){
-                    return player;
-                }
-            }
-        }
-        return null;
-    }
-    
-	public void broadcast(String message) {
-		logger.noTag(message);
-		for(Player p : getOnlinePlayers()) {
-			p.sendMessage(message);
-		}
-	}
-
-    /**
-     * INTERNAL METHOD! Use <code>player.kick()</code> instead.
-     * @param player
-     */
-    public void removePlayer(Player player){
-        players.remove(player);
-    }
-
-    /**
-     * Returns the server.properties data
-     * 
-     * @return Properties
-     */
-    public Properties getProperties() {
-        return properties;
-    }
-
-    /**
-     * Returns the server logger
-     * 
-     * @return MainLogger
-     */
-    public MainLogger getLogger() {
-        return logger;
-    }
-
-    /**
-     * Returns the servers Bind Interface
-     * 
-     * @return String
-     */
-    public String getBindInterface() {
-        return bindInterface;
-    }
-
-    /**
-     * Returns the server port
-     * 
-     * @return int
-     */
-    public int getBindPort() {
-        return bindPort;
-    }
-
-    /**
-     * Returns true if the server is in DEBUG Mode
-     * 
-     * @return boolean
-     */
-    public boolean isDebugMode() {
-        return debugMode;
-    }
-
-    /**
-     * Returns the servers Network
-     * 
-     * @return Network
-     */
-    public Network getNetwork() {
-        return network;
-    }
-
-    /**
-     * Returns a List array of all online players
-     * 
-     * @return List<Player>
-     */
-    public List<Player> getOnlinePlayers() {
-        return players;
-    }
-    
-    /**
-     * Returns the plugin manager
-     * 
-     * @return PluginManager
-     */
-    public PluginManager getPluginManager() {
-    	return pluginManager;
-    }
-    
-    /**
-     * Returns the event manager
-     * 
-     * @return EventManager
-     */
-    public EventManager getEventManager() {
-    	return eventManager;
-    }
-    
-    public CommandManager getCommandManager() {
-    	return commandManager;
-    }
-
-    /**
-     * Returns the servers MOTD
-     * 
-     * @return String
-     */
-    public String getMotd() {
-        return motd;
-    }
-    
-    /**
-     * Returns the server icon
-     * 
-     * @return ServerIcon
-     */
-    public ServerIcon getIcon() {
-    	return icon;
-    }
-    
-    /**
-     * Returns the max number of players that can join
-     * 
-     * @return int
-     */
-    public int getMaxPlayers() {
-        return maxPlayers;
-    }
-
-    /**
-     * Returns the default server level
-     * 
-     * @return Level
-     */
-    public Level getMainLevel(){
-        return mainLevel;
-    }
-
-    /**
-     * INTERNAL USE ONLY!
-     * <br>
-     * Returns the next entityID.
-     * @return nextEntityID.
-     */
-    public int getNextEntityId() { //TODO: move to new EntityManager
-        return nextEntityID++;
-    }
-
-    /**
-     * Get the PlayerDatabase implementation for this server.
-     * @return The PlayerDatabase used by the server.
-     */
-    public PlayerDatabase getPlayerDatabase() {
-        return playerDatabase;
-    }
-
-    /**
-     * Saves the server's PlayerDatabase.
-     */
-    public void savePlayerDatabase() {
-        try {
-            playerDatabase.save(getPlayerDatbaseLocation());
-        } catch (IOException e) {
-            getLogger().warning("Failed to save PlayerDatabase! java.io.IOException: "+e.getMessage());
-            e.printStackTrace();
-        }
-    }
-    
-    /**
-     * Stops the server
-     */
-    public void stop() {
-        shuttingDown = true;
-    	logger.info("Stopping the server...");
-    	getEventManager().getEventExecutor().execute(new ServerStopEvent());
-    	try {
-    		if(cli instanceof BufferedReader)
-    			cli.close();
-		} catch (IOException e) {}
-		for(Player p : getOnlinePlayers()) {
-			p.kick("Server closed.", true);
-		}
-        mainLevel.shutdown();
-    	pluginManager.getPluginLoader().disablePlugins();
-        network.shutdown();
-    	logger.close();
-    	RedstoneLamp.getAsync().shutdown();
-    	System.exit(0);
-    }
-
-    public boolean isShuttingDown() {
-<<<<<<< HEAD
-        return shuttingDown;
-    }
-
-    public File getPlayerDatbaseLocation() {
-        return playerDatbaseLocation;
-    }
-=======
-		return shuttingDown;
-	}
->>>>>>> 75cb88f3
-}
+package redstonelamp;
+
+import redstonelamp.cmd.CommandManager;
+import redstonelamp.event.Event;
+import redstonelamp.event.EventManager;
+import redstonelamp.event.Listener;
+import redstonelamp.event.player.PlayerJoinEvent;
+import redstonelamp.event.player.PlayerQuitEvent;
+import redstonelamp.event.server.ServerStopEvent;
+import redstonelamp.event.server.ServerTickEvent;
+import redstonelamp.io.playerdata.GenericPlayerDatabase;
+import redstonelamp.io.playerdata.PlayerDatabase;
+import redstonelamp.item.Item;
+import redstonelamp.level.Level;
+import redstonelamp.level.provider.FakeLevelProvider;
+import redstonelamp.network.JRakLibInterface;
+import redstonelamp.network.Network;
+import redstonelamp.network.pc.PCInterface;
+import redstonelamp.network.pc.ServerIcon;
+import redstonelamp.plugin.PluginManager;
+import redstonelamp.utils.MainLogger;
+import redstonelamp.utils.TextFormat;
+
+import java.io.BufferedReader;
+import java.io.File;
+import java.io.IOException;
+import java.io.InputStreamReader;
+import java.time.Instant;
+import java.util.List;
+import java.util.Properties;
+import java.util.concurrent.CopyOnWriteArrayList;
+
+public class Server implements Runnable {
+    private boolean debugMode = false;
+    private String motd;
+    private ServerIcon icon;
+    private int maxPlayers;
+
+    private MainLogger logger;
+    private Properties properties;
+
+    private boolean running = false;
+
+    private String bindInterface;
+    private int bindPort;
+
+    private List<Player> players = new CopyOnWriteArrayList();
+    private Network network;
+    private Level mainLevel;
+    private PlayerDatabase playerDatabase;
+    private BufferedReader cli;
+    
+    private PluginManager pluginManager;
+    private EventManager eventManager;
+    private CommandManager commandManager;
+    private boolean shuttingDown = false;
+
+    private int nextEntityID = 0;
+    private File playerDatbaseLocation;
+
+    public Server(Properties properties, MainLogger logger){
+    	eventManager = new EventManager();
+    	commandManager = new CommandManager();
+        this.logger = logger;
+        this.properties = properties;
+        bindInterface = properties.getProperty("server-ip", "0.0.0.0");
+        bindPort = Integer.parseInt(properties.getProperty("mcpe-port", "19132"));
+        motd = properties.getProperty("motd", "A Minecraft Server");
+        File ficon = new File("server-icon.png");
+        if(ficon.exists())
+        	icon = new ServerIcon(ficon);
+        else
+            icon = new ServerIcon(new File("logo.png"));
+        	//icon = new ServerIcon(new File(this.getClass().getResource("server-icon.png").getFile()));
+        maxPlayers = Integer.parseInt(properties.getProperty("max-players", "20"));
+        
+        
+
+        logger.info("This server is running " + RedstoneLamp.SOFTWARE + " version " + RedstoneLamp.VERSION + " \"" + RedstoneLamp.CODENAME + "\" (API " + RedstoneLamp.API_VERSION + ")");
+        logger.info(RedstoneLamp.SOFTWARE + " is distributed under the " + RedstoneLamp.LICENSE);
+
+        mainLevel = new Level(this);
+        if(mainLevel.getProvider() instanceof FakeLevelProvider){
+            logger.warning("This server is using a FakeLevelProvider, world changes and spawn positions are not saved.");
+        }
+        Item.init();
+        logger.debug("Items initialized ("+Item.getCreativeItems().size()+" creative items)");
+
+        try {
+            playerDatbaseLocation = new File("players.dat");
+            playerDatabase = new GenericPlayerDatabase();
+            if(!playerDatbaseLocation.exists()){
+                playerDatbaseLocation.createNewFile();
+            } else {
+                playerDatabase.loadFromFile(getPlayerDatbaseLocation());
+            }
+        } catch (IOException e) {
+            logger.error("FAILED TO LOAD PLAYER DATABASE!!! java.io.IOException: "+e.getMessage());
+            e.printStackTrace();
+            System.exit(1);
+        }
+
+        network = new Network(this);
+        network.registerInterface(new JRakLibInterface(this));
+        network.registerInterface(new PCInterface(this));
+        network.setName(motd);
+
+        RedstoneLamp.setServerInstance(this);
+        pluginManager = new PluginManager();
+
+        pluginManager.getPluginLoader().loadPlugins();
+        pluginManager.getPluginLoader().enablePlugins();
+        RedstoneLamp.registerDefaultCommands();
+
+        eventManager.registerEvents(new InternalListener(this));
+
+        logger.info("Done! Type \"help\" for help.");
+        cli = new BufferedReader(new InputStreamReader(System.in));
+        
+        running = true;
+        run();
+    }
+
+    @Override
+    public void run(){
+        while(running){
+            long start = Instant.now().toEpochMilli();
+            tick();
+            long diff = Instant.now().toEpochMilli() - start;
+            if(diff < 50){
+                long until = Instant.now().toEpochMilli() + (50 - diff);
+                while(true) {
+                    if (Instant.now().toEpochMilli() >= until) {
+                        break;
+                    }
+                }
+            } else {
+                logger.warning(diff+">50 Did the system time change, or is the server overloaded?");
+            }
+        }
+    }
+
+    /**
+     * Executes a server tick.
+     */
+    private void tick() {
+        try {
+            network.tick();
+            mainLevel.tick();
+            getEventManager().getEventExecutor().execute(new ServerTickEvent());
+            RedstoneLamp.getAsync().execute(() -> {
+                String line = null;
+                try {
+                    if (cli.ready()) {
+                        line = cli.readLine();
+                        if (line != null)
+                            RedstoneLamp.getServerInstance().getCommandManager().getCommandExecutor().executeCommand(line, RedstoneLamp.getServerInstance());
+                    }
+                } catch (IOException e) {}
+            });
+        } catch(Exception e){
+            logger.warning("Exception in tick: "+e.getMessage());
+            e.printStackTrace(System.err);
+        }
+    }
+
+    /**
+     * Adds a player to the server
+     * 
+     * @param Player
+     */
+    public void addPlayer(Player player){
+        synchronized (players){
+            players.add(player);
+            getEventManager().getEventExecutor().execute(new PlayerJoinEvent(player));
+        }
+    }
+
+    /**
+     * Gets a player from the server
+     * 
+     * @param String
+     * @return Player
+     */
+    public Player getPlayer(String identifier){
+        synchronized (players){
+            for(Player player : players){
+                if(player.getIdentifier().equals(identifier)){
+                    return player;
+                }
+            }
+        }
+        return null;
+    }
+    
+	public void broadcast(String message) {
+		logger.noTag(message);
+		for(Player p : getOnlinePlayers()) {
+			p.sendMessage(message);
+		}
+	}
+
+    /**
+     * INTERNAL METHOD! Use <code>player.kick()</code> instead.
+     * @param player
+     */
+    public void removePlayer(Player player){
+        players.remove(player);
+    }
+
+    /**
+     * Returns the server.properties data
+     * 
+     * @return Properties
+     */
+    public Properties getProperties() {
+        return properties;
+    }
+
+    /**
+     * Returns the server logger
+     * 
+     * @return MainLogger
+     */
+    public MainLogger getLogger() {
+        return logger;
+    }
+
+    /**
+     * Returns the servers Bind Interface
+     * 
+     * @return String
+     */
+    public String getBindInterface() {
+        return bindInterface;
+    }
+
+    /**
+     * Returns the server port
+     * 
+     * @return int
+     */
+    public int getBindPort() {
+        return bindPort;
+    }
+
+    /**
+     * Returns true if the server is in DEBUG Mode
+     * 
+     * @return boolean
+     */
+    public boolean isDebugMode() {
+        return debugMode;
+    }
+
+    /**
+     * Returns the servers Network
+     * 
+     * @return Network
+     */
+    public Network getNetwork() {
+        return network;
+    }
+
+    /**
+     * Returns a List array of all online players
+     * 
+     * @return List<Player>
+     */
+    public List<Player> getOnlinePlayers() {
+        return players;
+    }
+    
+    /**
+     * Returns the plugin manager
+     * 
+     * @return PluginManager
+     */
+    public PluginManager getPluginManager() {
+    	return pluginManager;
+    }
+    
+    /**
+     * Returns the event manager
+     * 
+     * @return EventManager
+     */
+    public EventManager getEventManager() {
+    	return eventManager;
+    }
+    
+    public CommandManager getCommandManager() {
+    	return commandManager;
+    }
+
+    /**
+     * Returns the servers MOTD
+     * 
+     * @return String
+     */
+    public String getMotd() {
+        return motd;
+    }
+    
+    /**
+     * Returns the server icon
+     * 
+     * @return ServerIcon
+     */
+    public ServerIcon getIcon() {
+    	return icon;
+    }
+    
+    /**
+     * Returns the max number of players that can join
+     * 
+     * @return int
+     */
+    public int getMaxPlayers() {
+        return maxPlayers;
+    }
+
+    /**
+     * Returns the default server level
+     * 
+     * @return Level
+     */
+    public Level getMainLevel(){
+        return mainLevel;
+    }
+
+    /**
+     * INTERNAL USE ONLY!
+     * <br>
+     * Returns the next entityID.
+     * @return nextEntityID.
+     */
+    public int getNextEntityId() { //TODO: move to new EntityManager
+        return nextEntityID++;
+    }
+
+    /**
+     * Get the PlayerDatabase implementation for this server.
+     * @return The PlayerDatabase used by the server.
+     */
+    public PlayerDatabase getPlayerDatabase() {
+        return playerDatabase;
+    }
+
+    /**
+     * Saves the server's PlayerDatabase.
+     */
+    public void savePlayerDatabase() {
+        try {
+            playerDatabase.save(getPlayerDatbaseLocation());
+        } catch (IOException e) {
+            getLogger().warning("Failed to save PlayerDatabase! java.io.IOException: "+e.getMessage());
+            e.printStackTrace();
+        }
+    }
+    
+    /**
+     * Stops the server
+     */
+    public void stop() {
+        shuttingDown = true;
+    	logger.info("Stopping the server...");
+    	getEventManager().getEventExecutor().execute(new ServerStopEvent());
+    	try {
+    		if(cli instanceof BufferedReader)
+    			cli.close();
+		} catch (IOException e) {}
+		for(Player p : getOnlinePlayers()) {
+			p.kick("Server closed.", true);
+		}
+        mainLevel.shutdown();
+    	pluginManager.getPluginLoader().disablePlugins();
+        network.shutdown();
+    	logger.close();
+    	RedstoneLamp.getAsync().shutdown();
+    	System.exit(0);
+    }
+
+    public boolean isShuttingDown() {
+        return shuttingDown;
+    }
+
+    public File getPlayerDatbaseLocation() {
+        return playerDatbaseLocation;
+    }
+		return shuttingDown;
+	}
+}