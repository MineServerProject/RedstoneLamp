--- conflicted
+++ resolved
@@ -47,17 +47,20 @@
             <artifactId>JRakLib</artifactId>
             <version>1.1-SNAPSHOT</version>
         </dependency>
+        
         <dependency>
             <groupId>org.apache.logging.log4j</groupId>
             <artifactId>log4j-api</artifactId>
             <version>2.0-rc1</version>
         </dependency>
+        
         <dependency>
             <groupId>org.projectlombok</groupId>
             <artifactId>lombok</artifactId>
             <version>1.16.6</version>
             <scope>provided</scope>
         </dependency>
+        
         <dependency>
             <groupId>org.apache.logging.log4j</groupId>
             <artifactId>log4j-core</artifactId>
@@ -89,37 +92,23 @@
         </dependency>
 
         <dependency>
-<<<<<<< HEAD
             <groupId>com.googlecode.json-simple</groupId>
             <artifactId>json-simple</artifactId>
             <version>1.1</version>
         </dependency>
+        
         <dependency>
             <groupId>com.esotericsoftware.yamlbeans</groupId>
             <artifactId>yamlbeans</artifactId>
             <version>1.09</version>
         </dependency>
+        
         <dependency>
             <groupId>commons-io</groupId>
             <artifactId>commons-io</artifactId>
             <version>2.4</version>
         </dependency>
-=======
-			<groupId>com.googlecode.json-simple</groupId>
-			<artifactId>json-simple</artifactId>
-			<version>1.1</version>
-		</dependency>
-		<dependency>
-			<groupId>com.esotericsoftware.yamlbeans</groupId>
-			<artifactId>yamlbeans</artifactId>
-			<version>1.09</version>
-		</dependency>
-		<dependency>
-			<groupId>commons-io</groupId>
-			<artifactId>commons-io</artifactId>
-			<version>2.4</version>
-		</dependency>
->>>>>>> 20b9d453
+        
     </dependencies>
 
     <build>
